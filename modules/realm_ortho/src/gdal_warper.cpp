/**
* This file is part of OpenREALM.
*
* Copyright (C) 2018 Alexander Kern <laxnpander at gmail dot com> (Braunschweig University of Technology)
* For more information see <https://github.com/laxnpander/OpenREALM>
*
* OpenREALM is free software: you can redistribute it and/or modify
* it under the terms of the GNU General Public License as published by
* the Free Software Foundation, either version 3 of the License, or
* (at your option) any later version.
*
* OpenREALM is distributed in the hope that it will be useful,
* but WITHOUT ANY WARRANTY; without even the implied warranty of
* MERCHANTABILITY or FITNESS FOR A PARTICULAR PURPOSE. See the
* GNU General Public License for more details.
*
* You should have received a copy of the GNU General Public License
* along with OpenREALM. If not, see <http://www.gnu.org/licenses/>.
*/

#include <realm_ortho/gdal_warper.h>

#include <opencv2/highgui.hpp>

using namespace realm;

gis::GdalWarper::GdalWarper()
 : m_epsg_target(0),
   m_nrof_threads(-1)
{
  GDALAllRegister();

  // Warping is done in RAM and no data needs to be saved to the disk for now
  m_driver = GetGDALDriverManager()->GetDriverByName("MEM");
}

void gis::GdalWarper::setTargetEPSG(int epsg_code)
{
  m_epsg_target = epsg_code;
}

void gis::GdalWarper::setNrofThreads(int nrof_threads)
{
  m_nrof_threads = nrof_threads;
}

CvGridMap::Ptr gis::GdalWarper::warpRaster(const CvGridMap &map, uint8_t zone)
{
  //=======================================//
  //
  //      Step 1: Check validity
  //
  //=======================================//

  if (m_epsg_target == 0)
    throw(std::runtime_error("Error warping map: Target EPSG was not set!"));

  std::vector<std::string> layer_names = map.getAllLayerNames();
  if (layer_names.size() > 1)
    throw(std::invalid_argument("Error warping map: There is more than one layer in the map. This is currently not supported."));

  //=======================================//
  //
  //      Step 2: Prepare datasets
  //
  //=======================================//

  // Extract data and metadata
  cv::Mat data = map[layer_names[0]];
  io::GDALDatasetMeta* meta = io::computeGDALDatasetMeta(map, zone);

  // Convert the source map into a GDAL dataset
  GDALDataset* dataset_mem_src;
  dataset_mem_src = io::generateMemoryDataset(data, *meta);

  // Get source coordinate system.
  const char *gdal_proj_src = GDALGetProjectionRef(dataset_mem_src);
  CPLAssert(gdal_proj_src != NULL && strlen(gdal_proj_src) > 0);

  // Set target coordinate system
  char *gdal_proj_dst = nullptr;
  OGRSpatialReference oSRS;
<<<<<<< HEAD
  oSRS.importFromEPSG(m_epsg_target);
=======
  // GDAL 3 changes axis order: https://github.com/OSGeo/gdal/blob/master/gdal/MIGRATION_GUIDE.TXT
  if (GDAL_VERSION_MAJOR >= 3)
  {
    oSRS.SetAxisMappingStrategy(OAMS_TRADITIONAL_GIS_ORDER);
  }

  oSRS.importFromEPSG(_epsg_target);
>>>>>>> f207fb18
  oSRS.exportToWkt(&gdal_proj_dst);
  CPLAssert(gdal_proj_dst != NULL && strlen(gdal_proj_dst) > 0);

  // Create a transformer that maps from source pixel/line coordinates
  // to destination georeferenced coordinates (not destination
  // pixel line).  We do that by omitting the destination dataset
  // handle (setting it to NULL).
  void *projector = GDALCreateGenImgProjTransformer(dataset_mem_src, gdal_proj_src, NULL, gdal_proj_dst, FALSE, 0, 1);
  CPLAssert( projector != NULL );

  // Get approximate output georeferenced bounds and resolution for file.
  double geoinfo_target[6];
  int warped_cols = 0, warped_rows = 0;
  CPLErr eErr = GDALSuggestedWarpOutput(dataset_mem_src, GDALGenImgProjTransform, projector, geoinfo_target, &warped_cols , &warped_rows  );
  CPLAssert( eErr == CE_None );
  GDALDestroyGenImgProjTransformer(projector);

  // Create the output object.
  GDALDataset* dataset_mem_dst = m_driver->Create("", warped_cols , warped_rows , data.channels(), meta->datatype, nullptr );
  CPLAssert( hDstDS != NULL );

  // Write out the projection definition.
  GDALSetProjection(dataset_mem_dst, gdal_proj_dst);
  GDALSetGeoTransform(dataset_mem_dst, geoinfo_target);

  CPLFree(gdal_proj_dst);

  //=======================================//
  //
  //      Step 3: Prepare warping
  //
  //=======================================//

  double no_data_value;

  switch(data.type() & CV_MAT_DEPTH_MASK)
  {
    case CV_32F:
      no_data_value = std::numeric_limits<float>::quiet_NaN();
      break;
    case CV_64F:
      no_data_value = std::numeric_limits<double>::quiet_NaN();
      break;
    default:
      no_data_value = 0.0;
  }

  GDALResampleAlg resample_alg;
  switch(map.getLayer(layer_names[0]).interpolation)
  {
    case cv::INTER_NEAREST:
      resample_alg = GRA_NearestNeighbour;
      break;
    case cv::INTER_LINEAR:
      resample_alg = GRA_Bilinear;
      break;
    case cv::INTER_CUBIC:
      resample_alg = GRA_Cubic;
      break;
    default:
      resample_alg = GRA_Bilinear;
  }

  char** warper_system_options = nullptr;
  warper_system_options = CSLSetNameValue(warper_system_options, "INIT_DEST", "NO_DATA");

  if (m_nrof_threads <= 0)
    warper_system_options = CSLSetNameValue(warper_system_options, "NUM_THREADS", "ALL_CPUS");
  else
    warper_system_options = CSLSetNameValue(warper_system_options, "NUM_THREADS", std::to_string(m_nrof_threads).c_str());

  // Setup warp options.
  GDALWarpOptions *warper_options = GDALCreateWarpOptions();
  warper_options->eResampleAlg = resample_alg;
  warper_options->papszWarpOptions = warper_system_options;
  warper_options->padfSrcNoDataReal = new double(no_data_value);
  warper_options->padfDstNoDataReal = new double(no_data_value);
  warper_options->hSrcDS = dataset_mem_src;
  warper_options->hDstDS = dataset_mem_dst;
  warper_options->nBandCount = 0;
  warper_options->nSrcAlphaBand = (data.channels() == 4 ? data.channels() : 0);
  warper_options->nDstAlphaBand = (data.channels() == 4 ? data.channels() : 0);

  // Establish reprojection transformer.
  warper_options->pTransformerArg = GDALCreateGenImgProjTransformer(
                                       dataset_mem_src,
                                       GDALGetProjectionRef(dataset_mem_src),
                                       dataset_mem_dst,
                                       GDALGetProjectionRef(dataset_mem_dst),
                                       FALSE, 0.0, 1 );

  warper_options->pfnTransformer = GDALGenImgProjTransform;

  //=======================================//
  //
  //      Step 4: Warping
  //
  //=======================================//

  GDALWarpOperation warping;
  warping.Initialize(warper_options);
  warping.ChunkAndWarpImage(0, 0, GDALGetRasterXSize(dataset_mem_dst), GDALGetRasterYSize(dataset_mem_dst));

  int raster_cols = dataset_mem_dst->GetRasterXSize();
  int raster_rows = dataset_mem_dst->GetRasterYSize();
  int raster_channels = dataset_mem_dst->GetRasterCount();

  int single_channel_type;
  switch(data.type() & CV_MAT_DEPTH_MASK)
  {
    case CV_8U:
      single_channel_type = CV_8UC1;
      break;
    case CV_16U:
      single_channel_type = CV_16UC1;
      break;
    case CV_32F:
      single_channel_type = CV_32FC1;
      break;
    case CV_64F:
      single_channel_type = CV_64FC1;
      break;
  }

  std::vector<cv::Mat> warped_data_split;
  for(int i = 1; i <= raster_channels; ++i)
  {
    // Save the channel in var not in the vector of Mat
    cv::Mat bckVar(raster_rows, raster_cols, single_channel_type);

    GDALRasterBand *band = dataset_mem_dst->GetRasterBand(i);
    band->SetNoDataValue(no_data_value);

    eErr = band->RasterIO(GF_Read, 0, 0, raster_cols, raster_rows, bckVar.data, raster_cols, raster_rows, band->GetRasterDataType(), 0, 0);
    CPLAssert( eErr == CE_None );

    fixGdalNoData(bckVar);

    warped_data_split.push_back(bckVar);
  }

  cv::Mat warped_data;
  cv::merge(warped_data_split, warped_data);

  GDALDestroyGenImgProjTransformer(warper_options->pTransformerArg );
  GDALDestroyWarpOptions(warper_options );
  delete meta;

  //=======================================//
  //
  //      Step 5: Compute output
  //
  //=======================================//

  double warped_geoinfo[6];
  dataset_mem_dst->GetGeoTransform(warped_geoinfo);

  double warped_resolution = warped_geoinfo[1];

  cv::Rect2d warped_roi;
  warped_roi.x = warped_geoinfo[0];
  warped_roi.y = warped_geoinfo[3] - warped_data.rows * warped_resolution;
  warped_roi.width = warped_data.cols * warped_resolution - warped_resolution;
  warped_roi.height = warped_data.rows * warped_resolution - warped_resolution;

  auto output = std::make_shared<CvGridMap>(warped_roi, warped_resolution);
  output->add(layer_names[0], warped_data, map.getLayer(layer_names[0]).interpolation);

  GDALClose(dataset_mem_dst);
  GDALClose(dataset_mem_src);

  return output;
}

/*CvGridMap::Ptr gis::GdalWarper::warpImage(const CvGridMap &map, uint8_t zone)
{
  //=======================================//
  //
  //      Step 1: Check validity
  //
  //=======================================//

  if (_epsg_target == 0)
    throw(std::runtime_error("Error warping map: Target EPSG was not set!"));

  //=======================================//
  //
  //      Step 2: Prepare datasets
  //
  //=======================================//

  // Get source coordinate system
  OGRSpatialReference src_SRS;
  src_SRS.SetUTM(zone, TRUE);
  src_SRS.SetWellKnownGeogCS("WGS84");

  // Set target coordinate system
  OGRSpatialReference dst_SRS;
  dst_SRS.importFromEPSG(_epsg_target);

  // Create transformator
  OGRCoordinateTransformation *tf = OGRCreateCoordinateTransformation(&src_SRS, &dst_SRS);

  cv::Rect2d roi = map.roi();

  double x[4] = { roi.x, roi.x,              roi.x + roi.width, roi.x + roi.width };
  double y[4] = { roi.y, roi.y + roi.height, roi.y,             roi.y + roi.height };

  bool success = tf->Transform(4, x, y);

  if (success)
  {
    double w = std::min({x[0], x[1], x[2], x[3]});
    double e = std::max({x[0], x[1], x[2], x[3]});
    double s = std::min({y[0], y[1], y[2], y[3]});
    double n = std::max({y[0], y[1], y[2], y[3]});
    cv::Rect2d roi_warped(w, s, e-w, n-s);

    cv::Mat src_points = (cv::Mat_<float>(4, 2) <<
                                                -roi.width/2, -roi.height/2,
        -roi.width/2,  roi.height/2,
        roi.width/2, -roi.height/2,
        roi.width/2,  roi.height/2);

    double resolution = map.resolution() * roi_warped.width/roi.width;
    double tx = roi_warped.x + roi_warped.width/2;
    double ty = roi_warped.y + roi_warped.height/2;

    cv::Mat dst_points(4, 2, CV_32F);
    for (int i = 0; i < 4; ++i)
    {
      dst_points.at<float>(i, 0) = (float)(x[i] - tx);
      dst_points.at<float>(i, 1) = (float)(y[i] - ty);
    }

    cv::Mat H = cv::getPerspectiveTransform(src_points, dst_points);

    CvGridMap map_clone = map.clone();
    auto map_warped = std::make_shared<CvGridMap>(roi_warped, resolution);

    for (const auto &layer_name : map.getAllLayerNames())
    {
      map_clone.changeResolution(resolution);
      const CvGridMap::Layer &layer = map_clone.getLayer(layer_name);

      cv::Mat data_warped;
      cv::warpPerspective(layer.data, data_warped, H, map_warped->size());

      map_warped->add(layer.name, data_warped, layer.interpolation);
    }

    return map_warped;
  }
  return nullptr;
}*/

void gis::GdalWarper::warpPoints()
{
  /*OGRSpatialReference s_SRS;
    const char* s_WKT = dataset_mem_src->GetProjectionRef();
    s_SRS.importFromWkt(const_cast<char **>(&s_WKT));
    OGRCoordinateTransformation *coordinate_transformation;

    double x = blub[0], y = blub[3];
    coordinate_transformation = OGRCreateCoordinateTransformation(&oSRS, &s_SRS);
    coordinate_transformation->Transform(1, &x, &y);*/
}

void gis::GdalWarper::fixGdalNoData(cv::Mat &data)
{
  if (data.type() == CV_32F)
  {
    cv::Mat mask;
    cv::inRange(data, -std::numeric_limits<float>::epsilon(), std::numeric_limits<float>::epsilon(), mask);
    data.setTo(std::numeric_limits<float>::quiet_NaN(), mask);
  }
  else if (data.type() == CV_64F)
  {
    cv::Mat mask;
    cv::inRange(data, -std::numeric_limits<double>::epsilon(), std::numeric_limits<double>::epsilon(), mask);
    data.setTo(std::numeric_limits<double>::quiet_NaN(), mask);
  }
}<|MERGE_RESOLUTION|>--- conflicted
+++ resolved
@@ -80,17 +80,15 @@
   // Set target coordinate system
   char *gdal_proj_dst = nullptr;
   OGRSpatialReference oSRS;
-<<<<<<< HEAD
+
+  // GDAL 3 changes axis order: https://github.com/OSGeo/gdal/blob/master/gdal/MIGRATION_GUIDE.TXT
+#if GDAL_VERSION_MAJOR >= 3
+  {
+    oSRS.SetAxisMappingStrategy(OAMS_TRADITIONAL_GIS_ORDER);
+  }
+#endif
+
   oSRS.importFromEPSG(m_epsg_target);
-=======
-  // GDAL 3 changes axis order: https://github.com/OSGeo/gdal/blob/master/gdal/MIGRATION_GUIDE.TXT
-  if (GDAL_VERSION_MAJOR >= 3)
-  {
-    oSRS.SetAxisMappingStrategy(OAMS_TRADITIONAL_GIS_ORDER);
-  }
-
-  oSRS.importFromEPSG(_epsg_target);
->>>>>>> f207fb18
   oSRS.exportToWkt(&gdal_proj_dst);
   CPLAssert(gdal_proj_dst != NULL && strlen(gdal_proj_dst) > 0);
 
